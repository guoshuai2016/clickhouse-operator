// Copyright 2019 Altinity Ltd and/or its affiliates. All rights reserved.
// Copyright 2019 Altinity Ltd and/or its affiliates. All rights reserved.
//
// Licensed under the Apache License, Version 2.0 (the "License");
// you may not use this file except in compliance with the License.
// You may obtain a copy of the License at
//
//     http://www.apache.org/licenses/LICENSE-2.0
//
// Unless required by applicable law or agreed to in writing, software
// distributed under the License is distributed on an "AS IS" BASIS,
// WITHOUT WARRANTIES OR CONDITIONS OF ANY KIND, either express or implied.
// See the License for the specific language governing permissions and
// limitations under the License.

package chi

import (
	"errors"
	"fmt"
	chop "github.com/altinity/clickhouse-operator/pkg/apis/clickhouse.altinity.com/v1"
	"github.com/golang/glog"
	apps "k8s.io/api/apps/v1"
	core "k8s.io/api/core/v1"
	"time"

	apierrors "k8s.io/apimachinery/pkg/api/errors"
)

const(
	waitStatefulSetGenerationTimeoutBeforeStartBothering = 60
	waitStatefulSetGenerationTimeoutToCreateStatefulSet = 15
)

// reconcileConfigMap reconciles core.ConfigMap
func (c *Controller) ReconcileConfigMap(configMap *core.ConfigMap) error {
	glog.V(1).Infof("Reconcile ConfigMap %s/%s", configMap.Namespace, configMap.Name)
	// Check whether object with such name already exists in k8s
	if curConfigMap, err := c.getConfigMap(&configMap.ObjectMeta, true); curConfigMap != nil {
		// Object with such name already exists, this is not an error
		glog.V(1).Infof("Update ConfigMap %s/%s", configMap.Namespace, configMap.Name)
		_, err := c.kubeClient.CoreV1().ConfigMaps(configMap.Namespace).Update(configMap)
		// Object updated
		return err
	} else if apierrors.IsNotFound(err) {
		// Object with such name not found - create it
		glog.V(1).Infof("Create ConfigMap %s/%s", configMap.Namespace, configMap.Name)
		_, err := c.kubeClient.CoreV1().ConfigMaps(configMap.Namespace).Create(configMap)
		return err
	} else {
		return err
	}

	return fmt.Errorf("unexpected flow")
}

// reconcileService reconciles core.Service
func (c *Controller) ReconcileService(service *core.Service) error {
	glog.V(1).Infof("Reconcile Service %s/%s", service.Namespace, service.Name)
	// Check whether object with such name already exists in k8s
	if curService, err := c.getService(&service.ObjectMeta, true); curService != nil {
		// Object with such name already exists, this is not an error
		glog.V(1).Infof("Update Service %s/%s", service.Namespace, service.Name)
		// spec.resourceVersion is required in order to update Service
		service.ResourceVersion = curService.ResourceVersion
		// spec.clusterIP field is immutable, need to use already assigned value
		// From https://kubernetes.io/docs/concepts/services-networking/service/#defining-a-service
		// Kubernetes assigns this Service an IP address (sometimes called the “cluster IP”), which is used by the Service proxies
		// See also https://kubernetes.io/docs/concepts/services-networking/service/#virtual-ips-and-service-proxies
		// You can specify your own cluster IP address as part of a Service creation request. To do this, set the .spec.clusterIP
		service.Spec.ClusterIP = curService.Spec.ClusterIP
		_, err := c.kubeClient.CoreV1().Services(service.Namespace).Update(service)
		return err
	} else if apierrors.IsNotFound(err) {
		glog.V(1).Infof("Create service %s/%s", service.Namespace, service.Name)
		// Object with such name not found - create it
		_, err := c.kubeClient.CoreV1().Services(service.Namespace).Create(service)
		return err
	} else {
		return err
	}

	return fmt.Errorf("unexpected flow")
}

// reconcileStatefulSet reconciles apps.StatefulSet
func (c *Controller) ReconcileStatefulSet(newStatefulSet *apps.StatefulSet, host *chop.ChiHost) error {
	// Check whether object with such name already exists in k8s
	if curStatefulSet, err := c.getStatefulSet(&newStatefulSet.ObjectMeta, true); curStatefulSet != nil {
		// StatefulSet already exists - update it
		err := c.updateStatefulSet(curStatefulSet, newStatefulSet)
		host.Chi.Status.UpdatedHostsCount++
		_ = c.updateChiObjectStatus(host.Chi)
		return err
	} else if apierrors.IsNotFound(err) {
		// StatefulSet with such name not found - create StatefulSet
		err := c.createStatefulSet(newStatefulSet, host)
		host.Chi.Status.AddedHostsCount++
		_ = c.updateChiObjectStatus(host.Chi)
		return err
	} else {
		return err
	}

	return fmt.Errorf("unexpected flow")
}

func (c *Controller) createStatefulSet(statefulSet *apps.StatefulSet, host *chop.ChiHost) error {
	if statefulSet, err := c.kubeClient.AppsV1().StatefulSets(statefulSet.Namespace).Create(statefulSet); err != nil {
		// Error call Create()
		return err
	} else if err := c.waitStatefulSetGeneration(statefulSet.Namespace, statefulSet.Name, statefulSet.Generation); err == nil {
		// Target generation reached, StatefulSet created successfully
		return nil
	} else {
		// Unable to reach target generation, StatefulSet create failed, time to rollback?
		return c.onStatefulSetCreateFailed(statefulSet, host)
	}

	return fmt.Errorf("unexpected flow")
}

func (c *Controller) updateStatefulSet(oldStatefulSet *apps.StatefulSet, newStatefulSet *apps.StatefulSet) error {
	// Convenience shortcuts
	namespace := newStatefulSet.Namespace
	name := newStatefulSet.Name
	glog.V(2).Infof("updateStatefulSet(%s/%s)", namespace, name)

	// Apply newStatefulSet and wait for Generation to change
	updatedStatefulSet, err := c.kubeClient.AppsV1().StatefulSets(namespace).Update(newStatefulSet)
	if err != nil {
		// Update failed
		return err
	}

	// After calling "Update()"
	// 1. ObjectMeta.Generation is target generation
	// 2. Status.ObservedGeneration may be <= ObjectMeta.Generation

	if updatedStatefulSet.Generation == oldStatefulSet.Generation {
		// Generation is not updated - no changes in .spec section were made
		glog.V(2).Infof("updateStatefulSet(%s/%s) - no generation change", namespace, name)
		return nil
	}

	glog.V(1).Infof("updateStatefulSet(%s/%s) - generation change %d=>%d", namespace, name, oldStatefulSet.Generation, updatedStatefulSet.Generation)

	if err := c.waitStatefulSetGeneration(namespace, name, updatedStatefulSet.Generation); err == nil {
		// Target generation reached, StatefulSet updated successfully
		return nil
	} else {
		// Unable to reach target generation, StatefulSet update failed, time to rollback?
		return c.onStatefulSetUpdateFailed(oldStatefulSet)
	}

	return fmt.Errorf("unexpected flow")
}

// waitStatefulSetGeneration polls StatefulSet for reaching target generation
func (c *Controller) waitStatefulSetGeneration(namespace, name string, targetGeneration int64) error {
	// Wait for some limited time for StatefulSet to reach target generation
	// Wait timeout is specified in c.chopConfig.StatefulSetUpdateTimeout in seconds
	start := time.Now()
	for {
		if statefulSet, err := c.statefulSetLister.StatefulSets(namespace).Get(name); err == nil {
			if hasStatefulSetReachedGeneration(statefulSet, targetGeneration) {
				// StatefulSet is available and generation reached
				// All is good, job done, exit
				glog.V(1).Infof("waitStatefulSetGeneration(%s/%s)-OK  :%s", namespace, name, strStatefulSetStatus(&statefulSet.Status))
				return nil
			} else if time.Since(start) >= (time.Duration(waitStatefulSetGenerationTimeoutBeforeStartBothering) * time.Second) {
				// Generation not yet reached
				// Start bothering with messages after some time only
				glog.V(1).Infof("waitStatefulSetGeneration(%s/%s)-WAIT:%s", namespace, name, strStatefulSetStatus(&statefulSet.Status))
			}
<<<<<<< HEAD
		} else if apierrors.IsNotFound(err) {
			if time.Since(start) >= (time.Duration(waitStatefulSetGenerationTimeoutToCreateStatefulSet) * time.Second) {
				// Some kind of total error
				glog.V(1).Infof("ERROR waitStatefulSetGeneration(%s/%s) Get() FAILED - StatefulSet still not found, abort", namespace, name)
				return err
			} else {
				// Object with such name not found - may be is still being created - wait for it
				glog.V(1).Infof("waitStatefulSetGeneration(%s/%s)-WAIT: object not yet created, need to wait", namespace, name)
			}
		} else {
=======
		 } else {
		 	if apierrors.IsNotFound(err) {
			   // Object with such name not found - may be is still being created - wait for it
			   glog.V(1).Infof("waitStatefulSetGeneration(%s/%s): object not found, aborting", namespace, name)
		    }
>>>>>>> 83597966
			// Some kind of total error
			glog.V(1).Infof("ERROR waitStatefulSetGeneration(%s/%s) Get() FAILED", namespace, name)
			return err
		}

		// StatefulSet is either not created or generation is not yet reached

		if time.Since(start) >= (time.Duration(c.chopConfigManager.Config().StatefulSetUpdateTimeout) * time.Second) {
			// Timeout reached, no good result available, time to quit
			glog.V(1).Infof("ERROR waitStatefulSetGeneration(%s/%s) - TIMEOUT reached", namespace, name)
			return errors.New(fmt.Sprintf("waitStatefulSetGeneration(%s/%s) - wait timeout", namespace, name))
		}

		// Wait some more time
		glog.V(2).Infof("waitStatefulSetGeneration(%s/%s):%s", namespace, name)
		select {
		    case <-time.After(time.Duration(c.chopConfigManager.Config().StatefulSetUpdatePollPeriod) * time.Second):
		}
	}

	return fmt.Errorf("unexpected flow")
}

// onStatefulSetCreateFailed handles situation when StatefulSet create failed
// It can just delete failed StatefulSet or do nothing
func (c *Controller) onStatefulSetCreateFailed(failedStatefulSet *apps.StatefulSet, host *chop.ChiHost) error {
	// Convenience shortcuts
	namespace := failedStatefulSet.Namespace
	name := failedStatefulSet.Name

	// What to do with StatefulSet - look into chop configuration settings
	switch c.chopConfigManager.Config().OnStatefulSetCreateFailureAction {
	case chop.OnStatefulSetCreateFailureActionAbort:
		// Do nothing, just report appropriate error
		glog.V(1).Infof("onStatefulSetCreateFailed(%s/%s) - abort", namespace, name)
		return errors.New(fmt.Sprintf("Create failed on %s/%s", namespace, name))

	case chop.OnStatefulSetCreateFailureActionDelete:
		// Delete gracefully problematic failed StatefulSet
		glog.V(1).Infof("onStatefulSetCreateFailed(%s/%s) - going to DELETE FAILED StatefulSet", namespace, name)
		_ = c.deleteHost(host)
		return c.shouldContinueOnCreateFailed()
	default:
		glog.V(1).Infof("Unknown c.chopConfig.OnStatefulSetCreateFailureAction=%s", c.chopConfigManager.Config().OnStatefulSetCreateFailureAction)
		return nil
	}

	return fmt.Errorf("unexpected flow")
}

// onStatefulSetUpdateFailed handles situation when StatefulSet update failed
// It can try to revert StatefulSet to its previous version, specified in rollbackStatefulSet
func (c *Controller) onStatefulSetUpdateFailed(rollbackStatefulSet *apps.StatefulSet) error {
	// Convenience shortcuts
	namespace := rollbackStatefulSet.Namespace
	name := rollbackStatefulSet.Name

	// What to do with StatefulSet - look into chop configuration settings
	switch c.chopConfigManager.Config().OnStatefulSetUpdateFailureAction {
	case chop.OnStatefulSetUpdateFailureActionAbort:
		// Do nothing, just report appropriate error
		glog.V(1).Infof("onStatefulSetUpdateFailed(%s/%s) - abort", namespace, name)
		return errors.New(fmt.Sprintf("Update failed on %s/%s", namespace, name))

	case chop.OnStatefulSetUpdateFailureActionRollback:
		// Need to revert current StatefulSet to oldStatefulSet
		glog.V(1).Infof("onStatefulSetUpdateFailed(%s/%s) - going to ROLLBACK FAILED StatefulSet", namespace, name)
		if statefulSet, err := c.statefulSetLister.StatefulSets(namespace).Get(name); err != nil {
			// Unable to get StatefulSet
			return err
		} else {
			// Make copy of "previous" .Spec just to be sure nothing gets corrupted
			// Update StatefulSet to its 'previous' oldStatefulSet - this is expected to rollback inapplicable changes
			// Having StatefulSet .spec in rolled back status we need to delete current Pod - because in case of Pod being seriously broken,
			// it is the only way to go. Just delete Pod and StatefulSet will recreated Pod with current .spec
			// This will rollback Pod to previous .spec
			statefulSet.Spec = *rollbackStatefulSet.Spec.DeepCopy()
			statefulSet, err = c.kubeClient.AppsV1().StatefulSets(namespace).Update(statefulSet)
			_ = c.statefulSetDeletePod(statefulSet)

			return c.shouldContinueOnUpdateFailed()
		}
	default:
		glog.V(1).Infof("Unknown c.chopConfig.OnStatefulSetUpdateFailureAction=%s", c.chopConfigManager.Config().OnStatefulSetUpdateFailureAction)
		return nil
	}

	return fmt.Errorf("unexpected flow")
}

// shouldContinueOnCreateFailed return nil in case 'continue' or error in case 'do not continue'
func (c *Controller) shouldContinueOnCreateFailed() error {
	// Check configuration option regarding should we continue when errors met on the way
	// c.chopConfig.OnStatefulSetUpdateFailureAction
	var continueUpdate = false
	if continueUpdate {
		// Continue update
		return nil
	}

	// Do not continue update
	return fmt.Errorf("create stopped due to previous errors")
}

// shouldContinueOnUpdateFailed return nil in case 'continue' or error in case 'do not continue'
func (c *Controller) shouldContinueOnUpdateFailed() error {
	// Check configuration option regarding should we continue when errors met on the way
	// c.chopConfig.OnStatefulSetUpdateFailureAction
	var continueUpdate = false
	if continueUpdate {
		// Continue update
		return nil
	}

	// Do not continue update
	return fmt.Errorf("update stopped due to previous errors")
}

// hasStatefulSetReachedGeneration returns whether has StatefulSet reached the expected generation after upgrade or not
func hasStatefulSetReachedGeneration(statefulSet *apps.StatefulSet, generation int64) bool {
	if statefulSet == nil {
		return false
	}

	// StatefulSet has .spec generation we are waiting for
	return (statefulSet.Generation == generation) &&
		// and this .spec generation is being applied to replicas - it is observed right now
		(statefulSet.Status.ObservedGeneration == statefulSet.Generation) &&
		// and all replicas are in "Ready" status - meaning ready to be used - no failure inside
		(statefulSet.Status.ReadyReplicas == *statefulSet.Spec.Replicas) &&
		// and all replicas are of expected generation
		(statefulSet.Status.CurrentReplicas == *statefulSet.Spec.Replicas) &&
		// and all replicas are updated - meaning rolling update completed over all replicas
		(statefulSet.Status.UpdatedReplicas == *statefulSet.Spec.Replicas) &&
		// and current revision is an updated one - meaning rolling update completed over all replicas
		(statefulSet.Status.CurrentRevision == statefulSet.Status.UpdateRevision)
}

// strStatefulSetStatus returns human-friendly string representation of StatefulSet status
func strStatefulSetStatus(status *apps.StatefulSetStatus) string {
	return fmt.Sprintf(
		"ObservedGeneration:%d Replicas:%d ReadyReplicas:%d CurrentReplicas:%d UpdatedReplicas:%d CurrentRevision:%s UpdateRevision:%s",
		status.ObservedGeneration,
		status.Replicas,
		status.ReadyReplicas,
		status.CurrentReplicas,
		status.UpdatedReplicas,
		status.CurrentRevision,
		status.UpdateRevision,
	)
}<|MERGE_RESOLUTION|>--- conflicted
+++ resolved
@@ -173,10 +173,10 @@
 				// Start bothering with messages after some time only
 				glog.V(1).Infof("waitStatefulSetGeneration(%s/%s)-WAIT:%s", namespace, name, strStatefulSetStatus(&statefulSet.Status))
 			}
-<<<<<<< HEAD
 		} else if apierrors.IsNotFound(err) {
+			// Object is not found - it either failed to be created or just still not created
 			if time.Since(start) >= (time.Duration(waitStatefulSetGenerationTimeoutToCreateStatefulSet) * time.Second) {
-				// Some kind of total error
+				// No more wait for object to be created. Consider create as failed.
 				glog.V(1).Infof("ERROR waitStatefulSetGeneration(%s/%s) Get() FAILED - StatefulSet still not found, abort", namespace, name)
 				return err
 			} else {
@@ -184,13 +184,6 @@
 				glog.V(1).Infof("waitStatefulSetGeneration(%s/%s)-WAIT: object not yet created, need to wait", namespace, name)
 			}
 		} else {
-=======
-		 } else {
-		 	if apierrors.IsNotFound(err) {
-			   // Object with such name not found - may be is still being created - wait for it
-			   glog.V(1).Infof("waitStatefulSetGeneration(%s/%s): object not found, aborting", namespace, name)
-		    }
->>>>>>> 83597966
 			// Some kind of total error
 			glog.V(1).Infof("ERROR waitStatefulSetGeneration(%s/%s) Get() FAILED", namespace, name)
 			return err

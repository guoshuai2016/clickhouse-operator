--- conflicted
+++ resolved
@@ -6,15 +6,9 @@
     app: grafana
 spec:
   name: ${GRAFANA_DASHBOARD_NAME}.json
-<<<<<<< HEAD
-  url: https://raw.githubusercontent.com/Altinity/clickhouse-operator/${BRANCH}/grafana-dashboard/Altinity%20ClickHouse%20Operator%20dashboard-1556619206528.json
-  datasources:
-    - inputName: "DS_MYPROMETHEUS"
-=======
   url: https://raw.githubusercontent.com/Altinity/clickhouse-operator/master/grafana-dashboard/Altinity_ClickHouse_Operator_dashboard.json
   datasources:
     - inputName: "DS_MYPROMETHEUS"
       datasourceName: "Prometheus"
     - inputName: "DS_PROMETHEUS"
->>>>>>> 41d1787c
       datasourceName: "Prometheus"